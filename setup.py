--- conflicted
+++ resolved
@@ -4,10 +4,6 @@
 
 path = os.path.abspath(os.path.dirname(__file__))
 
-<<<<<<< HEAD
-# Get the long description from the README file
-=======
->>>>>>> 7a9b132c
 with open(os.path.join(path, "README.md")) as f:
     long_description = f.read()
 with open(os.path.join(path, "requirements-minimal.txt")) as f:
