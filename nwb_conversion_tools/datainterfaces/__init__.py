from .neuroscopedatainterface import (
    NeuroscopeRecordingInterface,
    NeuroscopeLFPInterface,
    NeuroscopeMultiRecordingTimeInterface,
    NeuroscopeSortingInterface
)
from .spikeglxdatainterface import SpikeGLXRecordingInterface, SpikeGLXLFPInterface
from .sipickledatainterfaces import (
    SIPickleRecordingExtractorInterface,
    SIPickleSortingExtractorInterface)
from .intandatainterface import IntanRecordingInterface
from .ceddatainterface import CEDRecordingInterface
from .cellexplorerdatainterface import CellExplorerSortingInterface
from .roiextractordatainterface import (
    CaimanSegmentationInterface,
    CnmfeSegmentationInterface,
    Suite2pSegmentationInterface,
    ExtractSegmentationInterface,
    SimaSegmentationInterface
)
<<<<<<< HEAD
from .blackrockdatainterface import BlackrockRecordingExtractorInterface, BlackrockSortingExtractorInterface
from .openephysdatainterface import OpenEphysRecordingExtractorInterface, OpenEphysSortingExtractorInterface
=======
from .imagingextractorinterface import (
    SbxImagingInterface,
    TiffImagingInterface,
    Hdf5ImagingInterface
)
>>>>>>> 27ed2da2


interface_list = [
    NeuroscopeRecordingInterface,
    NeuroscopeSortingInterface,
    SpikeGLXRecordingInterface,
    SIPickleRecordingExtractorInterface,
    SIPickleSortingExtractorInterface,
    IntanRecordingInterface,
    CellExplorerSortingInterface,
    CEDRecordingInterface,
    CaimanSegmentationInterface,
    CnmfeSegmentationInterface,
    Suite2pSegmentationInterface,
    ExtractSegmentationInterface,
    SimaSegmentationInterface,
<<<<<<< HEAD
    BlackrockRecordingExtractorInterface,
    BlackrockSortingExtractorInterface,
    OpenEphysRecordingExtractorInterface, 
    OpenEphysSortingExtractorInterface
=======
    SbxImagingInterface,
    TiffImagingInterface,
    Hdf5ImagingInterface
>>>>>>> 27ed2da2
]<|MERGE_RESOLUTION|>--- conflicted
+++ resolved
@@ -18,16 +18,15 @@
     ExtractSegmentationInterface,
     SimaSegmentationInterface
 )
-<<<<<<< HEAD
+
 from .blackrockdatainterface import BlackrockRecordingExtractorInterface, BlackrockSortingExtractorInterface
 from .openephysdatainterface import OpenEphysRecordingExtractorInterface, OpenEphysSortingExtractorInterface
-=======
+
 from .imagingextractorinterface import (
     SbxImagingInterface,
     TiffImagingInterface,
     Hdf5ImagingInterface
 )
->>>>>>> 27ed2da2
 
 
 interface_list = [
@@ -44,14 +43,11 @@
     Suite2pSegmentationInterface,
     ExtractSegmentationInterface,
     SimaSegmentationInterface,
-<<<<<<< HEAD
     BlackrockRecordingExtractorInterface,
     BlackrockSortingExtractorInterface,
     OpenEphysRecordingExtractorInterface, 
     OpenEphysSortingExtractorInterface
-=======
     SbxImagingInterface,
     TiffImagingInterface,
     Hdf5ImagingInterface
->>>>>>> 27ed2da2
 ]