"""Authors: Cody Baker and Ben Dichter."""
from pathlib import Path
import numpy as np
from typing import Optional
from tqdm import tqdm
from warnings import warn

import psutil
from pynwb import NWBFile
from pynwb.image import ImageSeries
from hdmf.backends.hdf5.h5_utils import H5DataIO
from hdmf.data_utils import DataChunkIterator

from ....basedatainterface import BaseDataInterface
from ....utils.conversion_tools import check_regular_timestamps, get_module
from ....utils.json_schema import (
    get_schema_from_method_signature,
    FilePathType,
    get_schema_from_hdmf_class,
    get_base_schema,
)
from .movie_utils import get_movie_timestamps, get_movie_fps, get_frame_shape


try:
    import cv2

    HAVE_OPENCV = True
except ImportError:
    HAVE_OPENCV = False
INSTALL_MESSAGE = "Please install opencv to use this extractor (pip install opencv-python)!"


class MovieInterface(BaseDataInterface):
    """Data interface for writing movies as ImageSeries."""

    def __init__(self, file_paths: list):
        """
        Create the interface for writing movies as ImageSeries.

        Parameters
        ----------
        file_paths : list of FilePathTypes
            Many movie storage formats segment a sequence of movies over the course of the experiment.
            Pass the file paths for this movies as a list in sorted, consecutive order.
        """
        assert HAVE_OPENCV, INSTALL_MESSAGE
        super().__init__(file_paths=file_paths)

<<<<<<< HEAD
    @classmethod
    def get_source_schema(cls):
        return get_schema_from_method_signature(cls.__init__)

    def get_metadata_schema(self):
        metadata_schema = super().get_metadata_schema()
        metadata_schema["properties"]["behavior"] = get_base_schema(tag="behavior")
        metadata_schema["properties"]["behavior"]["required"] = ["Movies"]
        metadata_schema["properties"]["behavior"]["properties"] = dict(
            Movies=dict(type="array", items=get_schema_from_hdmf_class(ImageSeries))
        )
        return metadata_schema

    def get_metadata(self):
        metadata = super().get_metadata()
        metadata["behavior"] = dict(
            Movies=[
                dict(name=f"Video: {Path(file_path).stem}", description="Video recorded by camera.", unit="Frames")
                for file_path in self.source_data["file_paths"]
            ]
        )
        return metadata

=======
>>>>>>> 1f38a2b1
    def run_conversion(
        self,
        nwbfile: NWBFile,
        metadata: dict,
        stub_test: bool = False,
        external_mode: bool = True,
        starting_times: Optional[list] = None,
        chunk_data: bool = True,
        module_name: Optional[str] = None,
        module_description: Optional[str] = None,
    ):
        """
        Convert the movie data files to ImageSeries and write them in the NWBFile.

        Parameters
        ----------
        nwbfile : NWBFile
        metadata : dict
        stub_test : bool, optional
            If True, truncates the write operation for fast testing. The default is False.
        external_mode : bool, optional
            ImageSeries in NWBFiles may contain either explicit movie data or file paths to external movie files. If
            True, this utilizes the more efficient method of merely encoding the file path linkage (recommended). For
            data sharing, the video files must be contained in the same folder as the NWBFile. If the intention of this
            NWBFile involves an upload to DANDI, the non-NWBFile types are not allowed so this flag would have to be
            set to False. The default is True.
        starting_time : list, optional
            List of start times for each movie. If unspecified, assumes that the movies in the file_paths list are in
            sequential order and are contiguous.
        chunk_data : bool, optional
            If True, uses a DataChunkIterator to read and write the movie, reducing overhead RAM usage at the cost of
            reduced conversion speed (compared to loading video entirely into RAM as an array). This will also force to
            True, even if manually set to False, whenever the video file size exceeds available system RAM by a factor
            of 70 (from compression experiments). Based on experiements for a ~30 FPS system of ~400 x ~600 color
            frames, the equivalent uncompressed RAM usage is around 2GB per minute of video. The default is True.
        module_name: str, optional
            Name of the processing module to add the ImageSeries object to. Default behavior is to add as acquisition.
        module_description: str, optional
            If the processing module specified by module_name does not exist, it will be created with this description.
            The default description is the same as used by the conversion_tools.get_module function.
        """
        file_paths = self.source_data["file_paths"]

        if stub_test:
            count_max = 10
        else:
            count_max = np.inf
        if starting_times is not None:
            assert (
                isinstance(starting_times, list)
                and all([isinstance(x, float) for x in starting_times])
                and len(starting_times) == len(file_paths)
            ), "Argument 'starting_times' must be a list of floats in one-to-one correspondence with 'file_paths'!"
        else:
            starting_times = [0.0]

        if "behavior" in metadata and "Movies" in metadata["behavior"]:
            image_series_kwargs_list = metadata["behavior"]["behavior"]
        else:
            image_series_kwargs_list = self.get_metadata()
        assert len(image_series_kwargs_list) == len(self.source_data["file_paths"])

        for j, file in enumerate(file_paths):
            timestamps = starting_times[j] + get_movie_timestamps(movie_file=file)

            if len(starting_times) != len(file_paths):
                starting_times.append(timestamps[-1])

            image_series_kwargs = image_series_kwargs_list[j]
            if check_regular_timestamps(ts=timestamps):
                fps = get_movie_fps(movie_file=file)
                image_series_kwargs.update(starting_time=starting_times[j], rate=fps)
            else:
                image_series_kwargs.update(timestamps=H5DataIO(timestamps, compression="gzip"))

            if external_mode:
                image_series_kwargs.update(format="external", external_file=[file])
            else:
                uncompressed_estimate = Path(file).stat().st_size * 70
                available_memory = psutil.virtual_memory().available
                if not chunk_data and uncompressed_estimate >= available_memory:
                    warn(
                        f"Not enough memory (estimated {round(uncompressed_estimate/1e9, 2)} GB) to load movie file as "
                        f"array ({round(available_memory/1e9, 2)} GB available)! Forcing chunk_data to True."
                    )
                    chunk_data = True

                total_frames = len(timestamps)
                frame_shape = get_frame_shape(movie_file=file)
                maxshape = [total_frames]
                maxshape.extend(frame_shape)
                best_gzip_chunk = (1, frame_shape[0], frame_shape[1], 3)
                tqdm_pos, tqdm_mininterval = (0, 10)
                if chunk_data:

                    def data_generator(file, count_max):
                        cap = cv2.VideoCapture(str(file))
                        for _ in range(min(count_max, total_frames)):
                            success, frame = cap.read()
                            yield frame
                        cap.release()

                    mov = DataChunkIterator(
                        data=tqdm(
                            iterable=data_generator(file=file, count_max=count_max),
                            desc=f"Copying movie data for {Path(file).name}",
                            position=tqdm_pos,
                            total=total_frames,
                            mininterval=tqdm_mininterval,
                        ),
                        iter_axis=0,  # nwb standard is time as zero axis
                        maxshape=tuple(maxshape),
                    )
                    image_series_kwargs.update(data=H5DataIO(mov, compression="gzip", chunks=best_gzip_chunk))
                else:
                    cap = cv2.VideoCapture(str(file))
                    mov = []
                    with tqdm(
                        desc=f"Reading movie data for {Path(file).name}",
                        position=tqdm_pos,
                        total=total_frames,
                        mininterval=tqdm_mininterval,
                    ) as pbar:
                        for _ in range(min(count_max, total_frames)):
                            success, frame = cap.read()
                            mov.append(frame)
                            pbar.update(1)
                    cap.release()
                    image_series_kwargs.update(
                        data=H5DataIO(
                            DataChunkIterator(
                                tqdm(
                                    iterable=np.array(mov),
                                    desc=f"Writing movie data for {Path(file).name}",
                                    position=tqdm_pos,
                                    mininterval=tqdm_mininterval,
                                ),
                                iter_axis=0,  # nwb standard is time as zero axis
                                maxshape=tuple(maxshape),
                            ),
                            compression="gzip",
                            chunks=best_gzip_chunk,
                        )
                    )
            if module_name is None:
                nwbfile.add_acquisition(ImageSeries(**image_series_kwargs))
            else:
                get_module(nwbfile=nwbfile, name=module_name, description=module_description).add(
                    ImageSeries(**image_series_kwargs)
                )<|MERGE_RESOLUTION|>--- conflicted
+++ resolved
@@ -47,11 +47,6 @@
         assert HAVE_OPENCV, INSTALL_MESSAGE
         super().__init__(file_paths=file_paths)
 
-<<<<<<< HEAD
-    @classmethod
-    def get_source_schema(cls):
-        return get_schema_from_method_signature(cls.__init__)
-
     def get_metadata_schema(self):
         metadata_schema = super().get_metadata_schema()
         metadata_schema["properties"]["behavior"] = get_base_schema(tag="behavior")
@@ -71,8 +66,6 @@
         )
         return metadata
 
-=======
->>>>>>> 1f38a2b1
     def run_conversion(
         self,
         nwbfile: NWBFile,
