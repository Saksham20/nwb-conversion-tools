"""Authors: Cody Baker and Ben Dichter."""
from pathlib import Path
import numpy as np
from typing import Optional
from tqdm import tqdm
from warnings import warn

import psutil
from pynwb import NWBFile
from pynwb.image import ImageSeries
from hdmf.backends.hdf5.h5_utils import H5DataIO
from hdmf.data_utils import DataChunkIterator

from .movie_utils import get_movie_timestamps, get_movie_fps, get_frame_shape
from ....basedatainterface import BaseDataInterface
from ....utils.conversion_tools import check_regular_timestamps, get_module
<<<<<<< HEAD
from ....utils.json_schema import get_schema_from_method_signature
from .movie_utils import MovieDataChunkIterator, VideoCaptureContext
=======
from ....utils.json_schema import get_schema_from_hdmf_class, get_base_schema
>>>>>>> e89816e3


try:
    import cv2

    HAVE_OPENCV = True
except ImportError:
    HAVE_OPENCV = False
INSTALL_MESSAGE = "Please install opencv to use this extractor (pip install opencv-python)!"


class MovieInterface(BaseDataInterface):
    """Data interface for writing movies as ImageSeries."""

    def __init__(self, file_paths: list):
        """
        Create the interface for writing movies as ImageSeries.

        Parameters
        ----------
        file_paths : list of FilePathTypes
            Many movie storage formats segment a sequence of movies over the course of the experiment.
            Pass the file paths for this movies as a list in sorted, consecutive order.
        """
        assert HAVE_OPENCV, INSTALL_MESSAGE
        super().__init__(file_paths=file_paths)

    def get_metadata_schema(self):
        metadata_schema = super().get_metadata_schema()
        image_series_metadata_schema = get_schema_from_hdmf_class(ImageSeries)
        # TODO: in future PR, add 'exclude' option to get_schema_from_hdmf_class to bypass this popping
        exclude = ["format", "conversion", "starting_time", "rate"]
        for key in exclude:
            image_series_metadata_schema["properties"].pop(key)
        metadata_schema["properties"]["Behavior"] = get_base_schema(tag="Behavior")
        metadata_schema["properties"]["Behavior"].update(
            required=["Movies"],
            properties=dict(
                Movies=dict(
                    type="array",
                    minItems=1,
                    items=image_series_metadata_schema,
                )
            ),
        )
        return metadata_schema

    def get_metadata(self):
        metadata = dict(
            Behavior=dict(
                Movies=[
                    dict(name=f"Video: {Path(file_path).stem}", description="Video recorded by camera.", unit="Frames")
                    for file_path in self.source_data["file_paths"]
                ]
            )
        )
        return metadata

    def run_conversion(
        self,
        nwbfile: NWBFile,
        metadata: dict,
        stub_test: bool = False,
        external_mode: bool = True,
        starting_times: Optional[list] = None,
        chunk_data: bool = True,
        module_name: Optional[str] = None,
        module_description: Optional[str] = None,
        buffer_gb: float = None,
        buffer_shape: list = None,
        chunk_mb: float = None,
        chunk_shape: list = None,
        iterator_type: str = "v2",
        compression: str = "gzip",
    ):
        """
        Convert the movie data files to ImageSeries and write them in the NWBFile.

        Parameters
        ----------
        nwbfile : NWBFile
        metadata : dict
            Dictionary of metadata information such as names and description of each video.
            Should be organized as follows:
                metadata = dict(
                    Behavior=dict(
                        Movies=[
                            dict(name="Video1", description="This is the first video.."),
                            dict(name="SecondVideo", description="Video #2 details..."),
                            ...
                        ]
                    )
                )
            and may contain most keywords normally accepted by an ImageSeries
            (https://pynwb.readthedocs.io/en/stable/pynwb.image.html#pynwb.image.ImageSeries).
             The list for the 'Movies' key should correspond one to one to the movie files in the file_paths list.
        stub_test : bool, optional
            If True, truncates the write operation for fast testing. The default is False.
        external_mode : bool, optional
            ImageSeries in NWBFiles may contain either explicit movie data or file paths to external movie files. If
            True, this utilizes the more efficient method of merely encoding the file path linkage (recommended). For
            data sharing, the video files must be contained in the same folder as the NWBFile. If the intention of this
            NWBFile involves an upload to DANDI, the non-NWBFile types are not allowed so this flag would have to be
            set to False. The default is True.
        starting_times : list, optional
            List of start times for each movie. If unspecified, assumes that the movies in the file_paths list are in
            sequential order and are contiguous.
        chunk_data : bool, optional
            If True, uses a DataChunkIterator to read and write the movie, reducing overhead RAM usage at the cost of
            reduced conversion speed (compared to loading video entirely into RAM as an array). This will also force to
            True, even if manually set to False, whenever the video file size exceeds available system RAM by a factor
            of 70 (from compression experiments). Based on experiements for a ~30 FPS system of ~400 x ~600 color
            frames, the equivalent uncompressed RAM usage is around 2GB per minute of video. The default is True.
        module_name: str, optional
            Name of the processing module to add the ImageSeries object to. Default behavior is to add as acquisition.
        module_description: str, optional
            If the processing module specified by module_name does not exist, it will be created with this description.
            The default description is the same as used by the conversion_tools.get_module function.
        """
        file_paths = self.source_data["file_paths"]
        assert iterator_type in ["v1", "v2"], "for new iterator using GenericDatachunkIteartor use v2, else v1"
        if starting_times is not None:
            assert (
                isinstance(starting_times, list)
                and all([isinstance(x, float) for x in starting_times])
                and len(starting_times) == len(file_paths)
            ), "Argument 'starting_times' must be a list of floats in one-to-one correspondence with 'file_paths'!"
        else:
            starting_times = [0.0]
<<<<<<< HEAD
        for j, file in enumerate(file_paths):
            image_series_kwargs = dict(
                name=f"Video: {Path(file).stem}", description="Video recorded by camera.", unit="Frames"
            )
=======

        image_series_kwargs_list = metadata.get("Behavior", dict()).get(
            "Movies", self.get_metadata()["Behavior"]["Movies"]
        )
        assert len(image_series_kwargs_list) == len(self.source_data["file_paths"]), (
            "Mismatch in metadata dimensions "
            f"({len(image_series_kwargs_list)}) vs. file_paths ({len(self.source_data['file_paths'])})!"
        )

        for j, file in enumerate(file_paths):
            timestamps = starting_times[j] + get_movie_timestamps(movie_file=file)

            if len(starting_times) != len(file_paths):
                starting_times.append(timestamps[-1])

            image_series_kwargs = dict(image_series_kwargs_list[j])
            if check_regular_timestamps(ts=timestamps):
                fps = get_movie_fps(movie_file=file)
                image_series_kwargs.update(starting_time=starting_times[j], rate=fps)
            else:
                image_series_kwargs.update(timestamps=H5DataIO(timestamps, compression="gzip"))

>>>>>>> e89816e3
            if external_mode:
                image_series_kwargs.update(format="external", external_file=[file])
            else:
                uncompressed_estimate = Path(file).stat().st_size * 70
                available_memory = psutil.virtual_memory().available
                if not chunk_data and uncompressed_estimate >= available_memory:
                    warn(
                        f"Not enough memory (estimated {round(uncompressed_estimate/1e9, 2)} GB) to load movie file as "
                        f"array ({round(available_memory/1e9, 2)} GB available)! Forcing chunk_data to True."
                    )
                    chunk_data = True

            if iterator_type == "v2":
                mv_iterator = MovieDataChunkIterator(
                    str(file),
                    stub=stub_test,
                    buffer_gb=buffer_gb,
                    buffer_shape=buffer_shape,
                    chunk_mb=chunk_mb,
                    chunk_shape=chunk_shape,
                )
                video_capture_ob = mv_iterator.video_capture_ob
                data = H5DataIO(
                    mv_iterator,
                    compression=compression,
                )
            elif iterator_type == "v1":
                tqdm_pos, tqdm_mininterval = (0, 10)
                video_capture_ob = VideoCaptureContext(str(file), stub=stub_test)
                total_frames = video_capture_ob.get_movie_frame_count()
                frame_shape = video_capture_ob.get_frame_shape()
                maxshape = (total_frames, *frame_shape)
                best_gzip_chunk = (1, frame_shape[0], frame_shape[1], 3)
                if chunk_data:
                    iterable = video_capture_ob
                    dtype = video_capture_ob.get_movie_frame_dtype()
                else:
                    iterable = []
                    with tqdm(
                        desc=f"Reading movie data for {Path(file).name}",
                        position=tqdm_pos,
                        total=total_frames,
                        mininterval=tqdm_mininterval,
                    ) as pbar:
                        for frame in video_capture_ob:
                            iterable.append(frame)
                            pbar.update(1)
                    iterable = np.array(iterable)
                    dtype = iterable.dtype
                mv_iterator = DataChunkIterator(
                    data=tqdm(
                        iterable=iterable,
                        desc=f"Writing movie data for {Path(file).name}",
                        position=tqdm_pos,
                        mininterval=tqdm_mininterval,
                    ),
                    iter_axis=0,  # nwb standard is time as zero axis
                    maxshape=tuple(maxshape),
                    dtype=dtype,
                )

                data = H5DataIO(mv_iterator, compression="gzip", chunks=best_gzip_chunk)

            # capture data in kwargs:
            image_series_kwargs.update(data=data)
            # capture time info in kwargs:
            with VideoCaptureContext(str(file), stub=stub_test) as vc:
                timestamps = starting_times[j] + vc.get_movie_timestamps()
                if len(starting_times) != len(file_paths):
                    starting_times.append(timestamps[-1])
                if check_regular_timestamps(ts=timestamps):
                    fps = vc.get_movie_fps()
                    image_series_kwargs.update(starting_time=starting_times[j], rate=fps)
                else:
                    image_series_kwargs.update(timestamps=H5DataIO(timestamps, compression="gzip"))

            if module_name is None:
                nwbfile.add_acquisition(ImageSeries(**image_series_kwargs))
            else:
                get_module(nwbfile=nwbfile, name=module_name, description=module_description).add(
                    ImageSeries(**image_series_kwargs)
                )<|MERGE_RESOLUTION|>--- conflicted
+++ resolved
@@ -11,15 +11,10 @@
 from hdmf.backends.hdf5.h5_utils import H5DataIO
 from hdmf.data_utils import DataChunkIterator
 
-from .movie_utils import get_movie_timestamps, get_movie_fps, get_frame_shape
 from ....basedatainterface import BaseDataInterface
 from ....utils.conversion_tools import check_regular_timestamps, get_module
-<<<<<<< HEAD
 from ....utils.json_schema import get_schema_from_method_signature
 from .movie_utils import MovieDataChunkIterator, VideoCaptureContext
-=======
-from ....utils.json_schema import get_schema_from_hdmf_class, get_base_schema
->>>>>>> e89816e3
 
 
 try:
@@ -149,35 +144,19 @@
             ), "Argument 'starting_times' must be a list of floats in one-to-one correspondence with 'file_paths'!"
         else:
             starting_times = [0.0]
-<<<<<<< HEAD
+
+        image_series_kwargs_list = metadata.get("Behavior", dict()).get(
+            "Movies", self.get_metadata()["Behavior"]["Movies"]
+        )
+        assert len(image_series_kwargs_list) == len(self.source_data["file_paths"]), (
+            "Mismatch in metadata dimensions "
+            f"({len(image_series_kwargs_list)}) vs. file_paths ({len(self.source_data['file_paths'])})!"
+        )
+
         for j, file in enumerate(file_paths):
             image_series_kwargs = dict(
                 name=f"Video: {Path(file).stem}", description="Video recorded by camera.", unit="Frames"
             )
-=======
-
-        image_series_kwargs_list = metadata.get("Behavior", dict()).get(
-            "Movies", self.get_metadata()["Behavior"]["Movies"]
-        )
-        assert len(image_series_kwargs_list) == len(self.source_data["file_paths"]), (
-            "Mismatch in metadata dimensions "
-            f"({len(image_series_kwargs_list)}) vs. file_paths ({len(self.source_data['file_paths'])})!"
-        )
-
-        for j, file in enumerate(file_paths):
-            timestamps = starting_times[j] + get_movie_timestamps(movie_file=file)
-
-            if len(starting_times) != len(file_paths):
-                starting_times.append(timestamps[-1])
-
-            image_series_kwargs = dict(image_series_kwargs_list[j])
-            if check_regular_timestamps(ts=timestamps):
-                fps = get_movie_fps(movie_file=file)
-                image_series_kwargs.update(starting_time=starting_times[j], rate=fps)
-            else:
-                image_series_kwargs.update(timestamps=H5DataIO(timestamps, compression="gzip"))
-
->>>>>>> e89816e3
             if external_mode:
                 image_series_kwargs.update(format="external", external_file=[file])
             else:
