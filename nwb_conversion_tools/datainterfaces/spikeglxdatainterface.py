"""Authors: Cody Baker and Ben Dichter."""
from datetime import datetime
from pathlib import Path
from typing import Union, Optional
from spikeextractors import SpikeGLXRecordingExtractor, SubRecordingExtractor, RecordingExtractor
from pynwb.ecephys import ElectricalSeries

from ..baserecordingextractorinterface import BaseRecordingExtractorInterface
from ..baselfpextractorinterface import BaseLFPExtractorInterface
from ..utils.json_schema import get_schema_from_method_signature, get_schema_from_hdmf_class

PathType = Union[str, Path, None]


def fetch_spikeglx_metadata(file_path: str, recording: RecordingExtractor, metadata: dict):
    # file_path = Path(self.source_data['file_path'])
    file_path = Path(file_path)
    session_id = file_path.parent.stem

    if isinstance(recording, SubRecordingExtractor):
        n_shanks = int(recording._parent_recording._meta.get('snsShankMap', [1, 1])[1])
        session_start_time = datetime.fromisoformat(
            recording._parent_recording._meta['fileCreateTime']
        ).astimezone()
    else:
        n_shanks = int(recording._meta.get('snsShankMap', [1, 1])[1])
        session_start_time = datetime.fromisoformat(recording._meta['fileCreateTime']).astimezone()
    if n_shanks > 1:
        raise NotImplementedError("SpikeGLX metadata for more than a single shank is not yet supported.")

    channels = recording.get_channel_ids()
    shank_electrode_number = channels
    shank_group_name = ["Shank1" for x in channels]

    metadata['NWBFile'] = dict(session_start_time=session_start_time.strftime('%Y-%m-%dT%H:%M:%S'))

    metadata['Ecephys'] = dict(
        Device=[
            dict(
                name='Device_ecephys',
                description=f"More details for the high-pass (ap) data found in {session_id}.ap.meta!"
            )
        ],
        ElectrodeGroup=[
            dict(
                name='Shank1',
                description="Shank1 electrodes.",
                location='no description',
                device='Device_ecephys'
            )
        ],
        Electrodes=[
            dict(
                name='shank_electrode_number',
                description="0-indexed channel within a shank.",
                data=shank_electrode_number
            ),
            dict(
                name='group_name',
                description="The name of the ElectrodeGroup this electrode is a part of.",
                data=shank_group_name
            )
        ]
    )


class SpikeGLXRecordingInterface(BaseRecordingExtractorInterface):
    """Primary data interface class for converting the high-pass (ap) SpikeGLX format."""

    RX = SpikeGLXRecordingExtractor

    @classmethod
    def get_source_schema(cls):
        """Compile input schema for the RecordingExtractor."""
        source_schema = get_schema_from_method_signature(
            class_method=cls.RX.__init__,
            exclude=["x_pitch", "y_pitch"]
        )
<<<<<<< HEAD
        source_schema['properties']['file_path']['format'] = 'file'
        source_schema['properties']['file_path']['description'] = 'Path to SpikeGLX file.'
        return source_schema
=======
        metadata_schema["additionalProperties"] = True
        metadata_schema["properties"]["file_path"]["format"] = "file"
        metadata_schema["properties"]["file_path"]["description"] = "Path to SpikeGLX file."
        return metadata_schema
>>>>>>> 7f49c9b7

    def __init__(self, file_path: PathType, stub_test: Optional[bool] = False):
        super().__init__(file_path=str(file_path))
        if stub_test:
            self.subset_channels = [0, 1]

    def get_metadata_schema(self):
        metadata_schema = super().get_metadata_schema()
        metadata_schema["properties"]["Ecephys"]["properties"].update(
            ElectricalSeries_raw=get_schema_from_hdmf_class(ElectricalSeries),
            ElectricalSeries_lfp=get_schema_from_hdmf_class(ElectricalSeries)
        )
        return metadata_schema

    def get_metadata(self):
        metadata = super().get_metadata()
        fetch_spikeglx_metadata(
            file_path=self.source_data["file_path"],
            recording=self.recording_extractor,
            metadata=metadata
        )
        metadata["Ecephys"]["ElectricalSeries_raw"] = dict(
            name="ElectricalSeries_raw",
            description="Raw acquisition traces for the high-pass (ap) SpikeGLX data."
        )
        return metadata

    def get_conversion_options(self):
        conversion_options = dict(
            write_as="raw",
            es_key="ElectricalSeries_raw",
            stub_test=False
        )
        return conversion_options


class SpikeGLXLFPInterface(BaseLFPExtractorInterface):
    """Primary data interface class for converting the low-pass (ap) SpikeGLX format."""

    RX = SpikeGLXRecordingExtractor

    def get_metadata(self):
        metadata = super().get_metadata()
        fetch_spikeglx_metadata(
            file_path=self.source_data["file_path"],
            recording=self.recording_extractor,
            metadata=metadata
        )
        metadata["Ecephys"]["ElectricalSeries_lfp"] = dict(
            name="ElectricalSeries_lfp",
            description="LFP traces for the processed (lf) SpikeGLX data."
        )
        return metadata

    def get_conversion_options(self):
        conversion_options = dict(
            write_as="lfp",
            es_key="ElectricalSeries_lfp",
            stub_test=False
        )
        return conversion_options<|MERGE_RESOLUTION|>--- conflicted
+++ resolved
@@ -76,16 +76,9 @@
             class_method=cls.RX.__init__,
             exclude=["x_pitch", "y_pitch"]
         )
-<<<<<<< HEAD
         source_schema['properties']['file_path']['format'] = 'file'
         source_schema['properties']['file_path']['description'] = 'Path to SpikeGLX file.'
         return source_schema
-=======
-        metadata_schema["additionalProperties"] = True
-        metadata_schema["properties"]["file_path"]["format"] = "file"
-        metadata_schema["properties"]["file_path"]["description"] = "Path to SpikeGLX file."
-        return metadata_schema
->>>>>>> 7f49c9b7
 
     def __init__(self, file_path: PathType, stub_test: Optional[bool] = False):
         super().__init__(file_path=str(file_path))
