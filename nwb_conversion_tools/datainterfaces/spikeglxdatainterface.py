"""Authors: Cody Baker and Ben Dichter."""
from spikeextractors import SpikeGLXRecordingExtractor, SubRecordingExtractor

from ..baserecordingextractorinterface import BaseRecordingExtractorInterface


class SpikeGLXRecordingInterface(BaseRecordingExtractorInterface):
<<<<<<< HEAD
    RX = SpikeGLXRecordingExtractor

    def convert_data(self, nwbfile, metadata_dict: None, stub_test: bool = False, sync_with_ttl: bool = True,
                     **conversion_options):
        """Primary function for converting recording extractor data to nwb."""
        if sync_with_ttl:
            ttl, states = self.recording_extractor.get_ttl_events()
            rising_times = ttl[states == 1]
            self.recording_extractor = SubRecordingExtractor(self.recording_extractor, start_frame=rising_times[0])
        super().convert_data(nwbfile=nwbfile, metadata_dict=metadata_dict, stub_test=stub_test)
=======
    """Primary data interface class for converting a NeuroscopeRecordingExtractor."""

    RX = SpikeGLXRecordingExtractor

    def get_metadata():
        """Retrieve Ecephys metadata specific to the SpikeGLX format."""
        # TODO
        raise NotImplementedError
>>>>>>> a66038b8
<|MERGE_RESOLUTION|>--- conflicted
+++ resolved
@@ -5,7 +5,8 @@
 
 
 class SpikeGLXRecordingInterface(BaseRecordingExtractorInterface):
-<<<<<<< HEAD
+    """Primary data interface class for converting a NeuroscopeRecordingExtractor."""
+
     RX = SpikeGLXRecordingExtractor
 
     def convert_data(self, nwbfile, metadata_dict: None, stub_test: bool = False, sync_with_ttl: bool = True,
@@ -16,13 +17,8 @@
             rising_times = ttl[states == 1]
             self.recording_extractor = SubRecordingExtractor(self.recording_extractor, start_frame=rising_times[0])
         super().convert_data(nwbfile=nwbfile, metadata_dict=metadata_dict, stub_test=stub_test)
-=======
-    """Primary data interface class for converting a NeuroscopeRecordingExtractor."""
-
-    RX = SpikeGLXRecordingExtractor
 
     def get_metadata():
         """Retrieve Ecephys metadata specific to the SpikeGLX format."""
         # TODO
-        raise NotImplementedError
->>>>>>> a66038b8
+        raise NotImplementedError