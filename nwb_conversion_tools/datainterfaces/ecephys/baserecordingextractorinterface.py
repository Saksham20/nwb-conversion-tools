--- conflicted
+++ resolved
@@ -28,14 +28,7 @@
 
     def __init__(self, **source_data):
         super().__init__(**source_data)
-<<<<<<< HEAD
-        self.recording_extractor = self.RX(**source_data)
-        self.writer_class = map_si_object_to_writer(self.recording_extractor)(self.recording_extractor)
-=======
         self.nwb_ephys_writer = make_ephys_writer(self.RX(**source_data))
-        self.subset_channels = None
->>>>>>> 228eb3f7
-        self.source_data = source_data
 
     @property
     def recording_extractor(self):
