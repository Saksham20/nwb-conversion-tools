--- conflicted
+++ resolved
@@ -8,16 +8,12 @@
 
 from ..baserecordingextractorinterface import BaseRecordingExtractorInterface
 from ..baselfpextractorinterface import BaseLFPExtractorInterface
-<<<<<<< HEAD
 from ....utils.json_schema import (
     get_schema_from_method_signature,
     get_schema_from_hdmf_class,
     FilePathType,
     dict_deep_update,
 )
-=======
-from ....utils import get_schema_from_method_signature, get_schema_from_hdmf_class, FilePathType
->>>>>>> a2b08fc4
 
 
 def fetch_spikeglx_metadata(folder_path: FilePathType, recording: SpikeGLXRecordingExtractor, metadata: dict):
@@ -26,7 +22,6 @@
     n_shanks = int(recording._meta.get("snsShankMap", [1, 1])[1])
     if n_shanks > 1:
         raise NotImplementedError("SpikeGLX metadata for more than a single shank is not yet supported.")
-<<<<<<< HEAD
     session_start_time = datetime.fromisoformat(recording._meta["fileCreateTime"]).astimezone()
 
     return dict_deep_update(
@@ -47,15 +42,6 @@
             ),
         ),
     )
-=======
-    metadata["NWBFile"] = dict(session_start_time=session_start_time.strftime("%Y-%m-%dT%H:%M:%S"))
-
-    # Electrodes columns descriptions
-    metadata["Ecephys"]["Electrodes"] = [
-        dict(name="shank_electrode_number", description="0-indexed channel within a shank."),
-        dict(name="shank_group_name", description="The name of the ElectrodeGroup this electrode is a part of."),
-    ]
->>>>>>> a2b08fc4
 
 
 class SpikeGLXRecordingInterface(BaseRecordingExtractorInterface):
