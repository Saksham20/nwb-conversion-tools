"""Authors: Luiz Tauffer."""
from typing import Optional
from pathlib import Path
import spikeextractors as se
from pynwb import NWBFile
from pynwb.ecephys import ElectricalSeries

from .header_tools import parse_nsx_basic_header, parse_nev_basic_header
from ..baserecordingextractorinterface import BaseRecordingExtractorInterface
from ..basesortingextractorinterface import BaseSortingExtractorInterface
from ....utils.json_schema import (
    get_schema_from_hdmf_class,
    get_schema_from_method_signature,
    FilePathType,
    OptionalFilePathType,
)


class BlackrockRecordingExtractorInterface(BaseRecordingExtractorInterface):
    """Primary data interface class for converting a BlackrockRecordingExtractor."""

    RX = se.BlackrockRecordingExtractor

    @classmethod
    def get_source_schema(cls):
        source_schema = get_schema_from_method_signature(
            class_method=cls.__init__, exclude=["block_index", "seg_index"]
        )
        source_schema["properties"]["file_path"]["description"] = "Path to Blackrock file."
        return source_schema

    def __init__(
        self,
        file_path: FilePathType,
        nsx_override: OptionalFilePathType = None,
    ):
        file_path = Path(file_path)
        if file_path.suffix == "":
            assert nsx_override is not None, (
                "if file_path is empty " 'provide a nsx file to load with "nsx_override" arg'
            )
            nsx_to_load = None
            self.file_path = Path(nsx_override)
        else:
            assert "ns" in file_path.suffix, "file_path should be an nsx file"
            nsx_to_load = int(file_path.suffix[-1])
            self.file_path = file_path
<<<<<<< HEAD
        super().__init__(filename=file_path, nsx_to_load=nsx_to_load, nsx_override=nsx_override)
        self.source_data = dict(file_path=file_path, nsx_to_load=nsx_to_load, nsx_override=nsx_override)
=======
        super().__init__(filename=file_path, nsx_override=nsx_override, nsx_to_load=nsx_to_load)
        self.source_data = dict(file_path=file_path, nsx_override=nsx_override, nsx_to_load=nsx_to_load)
>>>>>>> 7a9b132c

    def get_metadata_schema(self):
        metadata_schema = super().get_metadata_schema()
        metadata_schema["properties"]["Ecephys"]["properties"].update(
            ElectricalSeries_raw=get_schema_from_hdmf_class(ElectricalSeries),
            ElectricalSeries_processed=get_schema_from_hdmf_class(ElectricalSeries),
        )
        return metadata_schema

    def get_metadata(self):
        metadata = super().get_metadata()
        metadata["NWBFile"] = dict()
        # Open file and extract headers
        basic_header = parse_nsx_basic_header(self.source_data["file_path"])
        if "TimeOrigin" in basic_header:
            session_start_time = basic_header["TimeOrigin"]
            metadata["NWBFile"].update(session_start_time=session_start_time.strftime("%Y-%m-%dT%H:%M:%S"))
        if "Comment" in basic_header:
            metadata["NWBFile"].update(session_description=basic_header["Comment"])

        # Checks if data is raw or processed
        if int(self.file_path.suffix[-1]) >= 5:
            metadata["Ecephys"]["ElectricalSeries_raw"] = dict(name="ElectricalSeries_raw")
        else:
            metadata["Ecephys"]["ElectricalSeries_processed"] = dict(name="ElectricalSeries_processed")

        return metadata

    def run_conversion(
        self,
        nwbfile: NWBFile,
        metadata: dict = None,
        stub_test: bool = False,
        use_times: bool = False,
        save_path: OptionalFilePathType = None,
        overwrite: bool = False,
        write_as: str = "raw",
        es_key: str = None,
    ):
        """
        Primary function for converting recording extractor data to nwb.

        Parameters
        ----------
        nwbfile: NWBFile
            nwb file to which the recording information is to be added
        metadata: dict
            metadata info for constructing the nwb file (optional).
            Should be of the format
                metadata['Ecephys']['ElectricalSeries'] = {'name': my_name,
                                                           'description': my_description}
        use_times: bool
            If True, the timestamps are saved to the nwb file using recording.frame_to_time(). If False (default),
            the sampling rate is used.
        write_as_lfp: bool (optional, defaults to False)
            If True, writes the traces under a processing LFP module in the NWBFile instead of acquisition.
        save_path: PathType
            Required if an nwbfile is not passed. Must be the path to the nwbfile
            being appended, otherwise one is created and written.
        overwrite: bool
            If using save_path, whether or not to overwrite the NWBFile if it already exists.
        stub_test: bool, optional (default False)
            If True, will truncate the data to run the conversion faster and take up less memory.
        """
        if int(self.file_path.suffix[-1]) >= 5:
            write_as = "raw"
        elif write_as not in ["processed", "lfp"]:
            write_as = "processed"

        print(f"Converting Blackrock {write_as} traces...")

        super().run_conversion(
            nwbfile=nwbfile,
            metadata=metadata,
            use_times=use_times,
            write_as=write_as,
            es_key=es_key,
            save_path=save_path,
            overwrite=overwrite,
            stub_test=stub_test,
        )


class BlackrockSortingExtractorInterface(BaseSortingExtractorInterface):
    """Primary data interface class for converting Blackrock spiking data."""

    SX = se.BlackrockSortingExtractor

    @classmethod
    def get_source_schema(cls):
        metadata_schema = get_schema_from_method_signature(
            class_method=cls.__init__, exclude=["block_index", "seg_index"]
        )
        metadata_schema["additionalProperties"] = True
        metadata_schema["properties"]["file_path"].update(description="Path to Blackrock file.")
        return metadata_schema

    def __init__(
        self, file_path: FilePathType, nsx_to_load: Optional[int] = None, nev_override: OptionalFilePathType = None
    ):
        super().__init__(filename=file_path, nsx_to_load=nsx_to_load, nev_override=nev_override)
        self.source_data = dict(file_path=file_path, nsx_to_load=nsx_to_load, nev_override=nev_override)

    def get_metadata(self):
        metadata = super().get_metadata()
        metadata["NWBFile"] = dict()
        # Open file and extract headers
        basic_header = parse_nev_basic_header(self.source_data["file_path"])
        if "TimeOrigin" in basic_header:
            session_start_time = basic_header["TimeOrigin"]
            metadata["NWBFile"].update(session_start_time=session_start_time.strftime("%Y-%m-%dT%H:%M:%S"))
        if "Comment" in basic_header:
            metadata["NWBFile"].update(session_description=basic_header["Comment"])
        return metadata<|MERGE_RESOLUTION|>--- conflicted
+++ resolved
@@ -45,13 +45,8 @@
             assert "ns" in file_path.suffix, "file_path should be an nsx file"
             nsx_to_load = int(file_path.suffix[-1])
             self.file_path = file_path
-<<<<<<< HEAD
-        super().__init__(filename=file_path, nsx_to_load=nsx_to_load, nsx_override=nsx_override)
-        self.source_data = dict(file_path=file_path, nsx_to_load=nsx_to_load, nsx_override=nsx_override)
-=======
         super().__init__(filename=file_path, nsx_override=nsx_override, nsx_to_load=nsx_to_load)
         self.source_data = dict(file_path=file_path, nsx_override=nsx_override, nsx_to_load=nsx_to_load)
->>>>>>> 7a9b132c
 
     def get_metadata_schema(self):
         metadata_schema = super().get_metadata_schema()
