--- conflicted
+++ resolved
@@ -31,10 +31,16 @@
         source_schema["properties"]["filename"]["description"] = "Path to Blackrock file."
         return source_schema
 
-<<<<<<< HEAD
     @classmethod
     def get_metadata_schema(cls):
-=======
+            """Compile metadata schema for the RecordingExtractor."""
+        metadata_schema = super().get_metadata_schema()
+        metadata_schema["properties"]["Ecephys"]["properties"].update(
+            ElectricalSeries_raw=get_schema_from_hdmf_class(ElectricalSeries),
+            ElectricalSeries_processed=get_schema_from_hdmf_class(ElectricalSeries),
+        )
+        return metadata_schema
+
     def __init__(
         self,
         filename: FilePathType,
@@ -52,16 +58,6 @@
             nsx_to_load = int(filename.suffix[-1])
             self.filename = filename
         super().__init__(filename=filename, nsx_override=nsx_override, nsx_to_load=nsx_to_load)
-
-    def get_metadata_schema(self):
->>>>>>> 6fd34468
-        """Compile metadata schema for the RecordingExtractor."""
-        metadata_schema = super().get_metadata_schema()
-        metadata_schema["properties"]["Ecephys"]["properties"].update(
-            ElectricalSeries_raw=get_schema_from_hdmf_class(ElectricalSeries),
-            ElectricalSeries_processed=get_schema_from_hdmf_class(ElectricalSeries),
-        )
-        return metadata_schema
 
     def __init__(
         self, filename: FilePathType, nsx_override: OptionalFilePathType = None, nsx_to_load: Optional[int] = None
