"""Authors: Cody Baker, Ben Dichter and Luiz Tauffer."""
import inspect
from datetime import datetime
import collections.abc

import numpy as np
import pynwb


<<<<<<< HEAD
def get_schema_data(data_dict, schema_dict):
    """

    Parameters
    ----------
    data_dict: dict
        data that follows the schema but may have more unwanted parts
    schema_dict: dict
        schema that you want to pull out
    Returns
    -------
    dict

    """
    out_dict = {}
    for key, val in data_dict.items():
        if key in schema_dict['properties']:
            if isinstance(val, dict):
                out_dict[key] = get_schema_data(val, schema_dict['properties'][key])
            else:
                out_dict[key] = val
    return out_dict
=======
def dict_deep_update(d, u):
    """Perform an update to all nested keys of dictionary d from dictionary u."""
    for k, v in u.items():
        if isinstance(v, collections.abc.Mapping):
            d[k] = dict_deep_update(d.get(k, {}), v)
        elif isinstance(v, list):
            d[k] = d.get(k, []) + v
            # Remove repeated items if they exist
            if len(v) > 0 and not isinstance(v[0], dict):
                d[k] = list(np.unique(d[k]))
        else:
            d[k] = v
    return d
>>>>>>> a66038b8


def get_base_schema(tag=None):
    base_schema = dict(
        required=[],
        properties={},
        type='object',
        additionalProperties=False
    )
    if tag is not None:
        base_schema.update(tag=tag)
    return base_schema


def get_root_schema():
    root_schema = get_base_schema()
    root_schema.update({
        "$schema": "http://json-schema.org/draft-07/schema#",
    })
    return root_schema


def get_input_schema():
    input_schema = get_root_schema()
    input_schema.update({
        "title": "Source data and conversion options",
        "description": "Schema for the source data and conversion options",
        "version": "0.1.0",
        "type": "object",
    })
    return input_schema


def get_schema_from_method_signature(class_method):
    input_schema = get_base_schema()
    for param in inspect.signature(class_method.__init__).parameters.values():
        if param.name != 'self':
            arg_spec = {
                param.name: dict(
                    type='string'
                )
            }
            if param.default is param.empty:
                input_schema['required'].append(param.name)
            elif param.default is not None:
                arg_spec[param.name].update(default=param.default)
            input_schema['properties'].update(arg_spec)
        input_schema['additionalProperties'] = param.kind == inspect.Parameter.VAR_KEYWORD

    return input_schema


def get_schema_from_hdmf_class(hdmf_class):
    """Get metadata schema from hdmf class"""
    schema = get_base_schema()
    schema['tag'] = hdmf_class.__module__ + '.' + hdmf_class.__name__

    pynwb_children_fields = [f['name'] for f in hdmf_class.get_fields_conf() if f.get('child', False)]

    docval = hdmf_class.__init__.__docval__
    for docval_arg in docval['args']:
        schema_arg = {docval_arg['name']: dict(description=docval_arg['doc'])}

        # type float
        if docval_arg['type'] == 'float' or (isinstance(docval_arg['type'], tuple) and 'float' in docval_arg['type']):
            schema_arg[docval_arg['name']].update(type='number')

        # type string
        elif docval_arg['type'] is str or (isinstance(docval_arg['type'], tuple) and str in docval_arg['type']):
            schema_arg[docval_arg['name']].update(type='string')

        # type datetime
        elif docval_arg['type'] is datetime or (isinstance(docval_arg['type'], tuple) and datetime in docval_arg['type']):
            schema_arg[docval_arg['name']].update(type='string', format='date-time')

        # if TimeSeries, skip it
        elif docval_arg['type'] is pynwb.base.TimeSeries or \
                (isinstance(docval_arg['type'], tuple) and
                 pynwb.base.TimeSeries in docval_arg['type']):
            continue

        # if PlaneSegmentation, skip it
        elif docval_arg['type'] is pynwb.ophys.PlaneSegmentation or \
                (isinstance(docval_arg['type'], tuple) and
                 pynwb.ophys.PlaneSegmentation in docval_arg['type']):
            continue

        else:
            if not isinstance(docval_arg['type'], tuple):
                docval_arg_type = [docval_arg['type']]
            else:
                docval_arg_type = docval_arg['type']

            # if another nwb object (or list of nwb objects)
            if any([t.__module__.split('.')[0] == 'pynwb' for t in docval_arg_type if hasattr(t, '__module__')]):
                is_nwb = [t.__module__.split('.')[0] == 'pynwb' for t in list(docval_arg_type) if
                          hasattr(t, '__module__')]
                item = docval_arg_type[np.where(is_nwb)[0][0]]
                # if it is child
                if docval_arg['name'] in pynwb_children_fields:
                    items = [get_schema_from_hdmf_class(item)]
                    schema_arg[docval_arg['name']].update(
                        type='array', items=items, minItems=1, maxItems=1
                    )
                # if it is link
                else:
                    target = item.__module__ + '.' + item.__name__
                    schema_arg[docval_arg['name']].update(
                        type='string',
                        target=target
                    )
            else:
                continue

        # Check for default arguments
        if 'default' in docval_arg:
            if docval_arg['default'] is not None:
                schema_arg[docval_arg['name']].update(default=docval_arg['default'])
        else:
            schema['required'].append(docval_arg['name'])

        schema['properties'].update(schema_arg)

    if 'allow_extra' in docval:
        schema['additionalProperties'] = docval['allow_extra']

    return schema


def get_schema_for_NWBFile():
    schema = get_base_schema()
    schema['tag'] = 'pynwb.file.NWBFile'
    schema['required'] = ["session_description", "identifier", "session_start_time"]
    schema['properties'] = {
        "session_description": {
            "type": "string",
            "format": "long",
            "description": "a description of the session where this data was generated"
        },
        "identifier": {
            "type": "string",
            "description": "a unique text identifier for the file"
        },
        "session_start_time": {
            "type": "string",
            "description": "the start date and time of the recording session",
            "format": "date-time"
        },
        "experimenter": {
            "type": "array",
            "items": {"type": "string", "title": "experimenter"},
            "description": "name of person who performed experiment"
        },
        "experimentd_description": {
            "type": "string",
            "description": "general description of the experiment"
        },
        "sessiond_id": {
            "type": "string",
            "description": "lab-specific ID for the session"
        },
        "institution": {
            "type": "string",
            "description": "institution(s) where experiment is performed"
        },
        "notes": {
            "type": "string",
            "description": "Notes about the experiment."
        },
        "pharmacology": {
            "type": "string",
            "description": "Description of drugs used, including how and when they were administered. Anesthesia(s), "
                           "painkiller(s), etc., plus dosage, concentration, etc."
        },
        "protocol": {
            "type": "string",
            "description": "Experimental protocol, if applicable. E.g., include IACUC protocol"
        },
        "related_publications": {
            "type": "string",
            "description": "Publication information.PMID, DOI, URL, etc. If multiple, concatenate together and describe"
                           " which is which. such as PMID, DOI, URL, etc"
        },
        "slices": {
            "type": "string",
            "description": "Description of slices, including information about preparation thickness, orientation, "
                           "temperature and bath solution"
        },
        "source_script": {
            "type": "string",
            "description": "Script file used to create this NWB file."
        },
        "source_script_file_name": {
            "type": "string",
            "description": "Name of the source_script file"
        },
        "data_collection": {
            "type": "string",
            "description": "Notes about data collection and analysis."
        },
        "surgery": {
            "type": "string",
            "description": "Narrative description about surgery/surgeries, including date(s) and who performed surgery."
        },
        "virus": {
            "type": "string",
            "description": "Information about virus(es) used in experiments, including virus ID, source, date made, "
                           "injection location, volume, etc."
        },
        "stimulus_notes": {
            "type": "string",
            "description": "Notes about stimuli, such as how and where presented."
        },
        "lab": {
            "type": "string",
            "description": "lab where experiment was performed"
        }
    }
    return schema<|MERGE_RESOLUTION|>--- conflicted
+++ resolved
@@ -7,7 +7,7 @@
 import pynwb
 
 
-<<<<<<< HEAD
+
 def get_schema_data(data_dict, schema_dict):
     """
 
@@ -30,7 +30,8 @@
             else:
                 out_dict[key] = val
     return out_dict
-=======
+
+
 def dict_deep_update(d, u):
     """Perform an update to all nested keys of dictionary d from dictionary u."""
     for k, v in u.items():
@@ -44,7 +45,6 @@
         else:
             d[k] = v
     return d
->>>>>>> a66038b8
 
 
 def get_base_schema(tag=None):
