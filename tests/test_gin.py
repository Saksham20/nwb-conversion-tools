--- conflicted
+++ resolved
@@ -9,11 +9,7 @@
     NWBConverter,
     IntanRecordingInterface,
     NeuralynxRecordingInterface,
-<<<<<<< HEAD
-=======
     NeuroscopeRecordingInterface,
-    SpikeGadgetsRecordingInterface,
->>>>>>> e8e4d865
     SpikeGLXRecordingInterface,
 )
 
@@ -77,7 +73,11 @@
                     dict(folder_path=str(data_path / "neuralynx" / "Cheetah_v5.7.4" / "original_data")),
                 ),
                 (
-<<<<<<< HEAD
+                    NeuroscopeRecordingInterface,
+                    "neuroscope/test1",
+                    dict(file_path=str(data_path / "neuroscope" / "test1" / "test1.dat")),
+                ),
+                (
                     SpikeGLXRecordingInterface,
                     "spikeglx/Noise4Sam_g0/Noise4Sam_g0_imec0",
                     dict(
@@ -101,12 +101,7 @@
                             / "Noise4Sam_g0_imec0"
                             / "Noise4Sam_g0_t0.imec0.lf.bin"
                         )
-                    ),
-=======
-                    NeuroscopeRecordingInterface,
-                    "neuroscope/test1",
-                    dict(file_path=str(data_path / "neuroscope" / "test1" / "test1.dat")),
->>>>>>> e8e4d865
+                    )
                 ),
             ]
         )
