name: Full tests on Linux
on: pull_request
jobs:
  run:
    name: Full tests on Linux
    runs-on: ubuntu-latest
    strategy:
      fail-fast: false
    steps:
<<<<<<< HEAD
    - uses: actions/checkout@v2
    - run: git fetch --prune --unshallow --tags
    - name: Setup Python
      uses: actions/setup-python@v2
      with:
        python-version: 3.7
    - name: Install this package and pytest, on development mode
      env:
          NWB_CONVERSION_INSTALL_MODE: development
      run: |
        pip install -r requirements-full.txt
        pip install -e .
        pip install pytest
        pip install pytest-cov
    - name: Get ephy_testing_data current head hash
      id: ephys
      run: echo "::set-output name=HASH_EPHY_DATASET::$(git ls-remote https://gin.g-node.org/NeuralEnsemble/ephy_testing_data.git HEAD | cut -f1)"
    - name: Cache ephys dataset - ${{ steps.ephys.outputs.HASH_EPHYS_DATASET }}
      uses: actions/cache@v2
      id: cache-datasets
      with:
        path: /home/runner/work/nwb-conversion-tools/nwb-conversion-tools/ephy_testing_data
        key: ecephys-dset-${{ steps.ephys.outputs.HASH_EPHY_DATASET }}
        restore-keys: ecephys-dset-${{ steps.ephys.outputs.HASH_EPHY_DATASET }}
    - name: Run pytest with coverage
      run: pytest --cov=./ --cov-report xml:/home/runner/work/nwb-conversion-tools/nwb-conversion-tools/coverage.xml
    - name: Upload coverage to Codecov
      uses: codecov/codecov-action@v1
      with:
        token: ${{ secrets.CODECOV_TOKEN }}
        file: /home/runner/work/nwb-conversion-tools/nwb-conversion-tools/coverage.xml
        flags: unittests
        name: codecov-umbrella 
        yml: /home/runner/work/nwb-conversion-tools/nwb-conversion-tools/codecov.yml
=======
      - uses: s-weigand/setup-conda@v1
      - uses: actions/checkout@v2
      - run: git fetch --prune --unshallow --tags
      - name: Setup Python
        uses: actions/setup-python@v2
        with:
          python-version: 3.7
      - name: Install this package and pytest, on development mode
        env:
            NWB_CONVERSION_INSTALL_MODE: development
        run: |
          pip install -r requirements-full.txt
          pip install -e .
          pip install pytest
          pip install pytest-cov
      - name: Get ephy_testing_data current head hash
        id: ephys
        run: echo "::set-output name=HASH_EPHY_DATASET::$(git ls-remote https://gin.g-node.org/NeuralEnsemble/ephy_testing_data.git HEAD | cut -f1)"
      - name: Cache ephys dataset - ${{ steps.ephys.outputs.HASH_EPHYS_DATASET }}
        uses: actions/cache@v2
        id: cache-datasets
        with:
          path: /home/runner/work/nwb-conversion-tools/nwb-conversion-tools/ephy_testing_data
          key: ecephys-datasets-9-${{ steps.ephys.outputs.HASH_EPHY_DATASET }}
          restore-keys: ecephys-datasets-9-${{ steps.ephys.outputs.HASH_EPHY_DATASET }}
      - name: Force GIN download
        if: steps.cache-datasets.outputs.cache-hit == false
        run: |
          conda install -c conda-forge datalad==0.14.5
          git config --global user.email "CI@example.com"
          git config --global user.name "CI Almighty"
          datalad install https://gin.g-node.org/NeuralEnsemble/ephy_testing_data
          cd ephy_testing_data
          datalad get -r ./neuralynx/Cheetah_v5.7.4/original_data/
          datalad get -r ./neuroscope/test1/
          datalad get -r ./openephysbinary/v0.4.4.1_with_video_tracking/
          datalad get -r ./blackrock/
          datalad get -r ./intan/
          datalad get -r ./spikegadgets/
          datalad get -r ./spikeglx/Noise4Sam_g0/Noise4Sam_g0_imec0/
          datalad get -r ./phy/phy_example_0/
          datalad get -r ./blackrock/
          datalad get -r ./axona/
      - name: Run pytest with coverage  
        run: pytest --cov=./ --cov-report xml:/home/runner/work/nwb-conversion-tools/nwb-conversion-tools/coverage.xml
      - name: Upload coverage to Codecov
        uses: codecov/codecov-action@v1
        with:
          token: ${{ secrets.CODECOV_TOKEN }}
          file: /home/runner/work/nwb-conversion-tools/nwb-conversion-tools/coverage.xml
          flags: unittests
          name: codecov-umbrella 
          yml: /home/runner/work/nwb-conversion-tools/nwb-conversion-tools/codecov.yml
>>>>>>> 422740be
<|MERGE_RESOLUTION|>--- conflicted
+++ resolved
@@ -7,42 +7,6 @@
     strategy:
       fail-fast: false
     steps:
-<<<<<<< HEAD
-    - uses: actions/checkout@v2
-    - run: git fetch --prune --unshallow --tags
-    - name: Setup Python
-      uses: actions/setup-python@v2
-      with:
-        python-version: 3.7
-    - name: Install this package and pytest, on development mode
-      env:
-          NWB_CONVERSION_INSTALL_MODE: development
-      run: |
-        pip install -r requirements-full.txt
-        pip install -e .
-        pip install pytest
-        pip install pytest-cov
-    - name: Get ephy_testing_data current head hash
-      id: ephys
-      run: echo "::set-output name=HASH_EPHY_DATASET::$(git ls-remote https://gin.g-node.org/NeuralEnsemble/ephy_testing_data.git HEAD | cut -f1)"
-    - name: Cache ephys dataset - ${{ steps.ephys.outputs.HASH_EPHYS_DATASET }}
-      uses: actions/cache@v2
-      id: cache-datasets
-      with:
-        path: /home/runner/work/nwb-conversion-tools/nwb-conversion-tools/ephy_testing_data
-        key: ecephys-dset-${{ steps.ephys.outputs.HASH_EPHY_DATASET }}
-        restore-keys: ecephys-dset-${{ steps.ephys.outputs.HASH_EPHY_DATASET }}
-    - name: Run pytest with coverage
-      run: pytest --cov=./ --cov-report xml:/home/runner/work/nwb-conversion-tools/nwb-conversion-tools/coverage.xml
-    - name: Upload coverage to Codecov
-      uses: codecov/codecov-action@v1
-      with:
-        token: ${{ secrets.CODECOV_TOKEN }}
-        file: /home/runner/work/nwb-conversion-tools/nwb-conversion-tools/coverage.xml
-        flags: unittests
-        name: codecov-umbrella 
-        yml: /home/runner/work/nwb-conversion-tools/nwb-conversion-tools/codecov.yml
-=======
       - uses: s-weigand/setup-conda@v1
       - uses: actions/checkout@v2
       - run: git fetch --prune --unshallow --tags
@@ -95,5 +59,4 @@
           file: /home/runner/work/nwb-conversion-tools/nwb-conversion-tools/coverage.xml
           flags: unittests
           name: codecov-umbrella 
-          yml: /home/runner/work/nwb-conversion-tools/nwb-conversion-tools/codecov.yml
->>>>>>> 422740be
+          yml: /home/runner/work/nwb-conversion-tools/nwb-conversion-tools/codecov.yml